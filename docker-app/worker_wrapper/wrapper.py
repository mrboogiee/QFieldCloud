--- conflicted
+++ resolved
@@ -251,10 +251,7 @@
 
         # `docker_started_at`/`docker_finished_at` tracks the time spent on docker only
         self.job.docker_started_at = timezone.now()
-<<<<<<< HEAD
-=======
         self.job.save(update_fields=["docker_started_at"])
->>>>>>> e90b15c8
 
         container: Container = client.containers.run(  # type:ignore
             QGIS_CONTAINER_NAME,
