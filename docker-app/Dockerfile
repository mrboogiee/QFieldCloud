##########################
# BUILDER                #
##########################

# pull a builder image, the same as the base
# This base image supports both AMD64 and ARM64 architectures
FROM python:3.10-slim-bookworm AS build

# Disable annoying pip version check, we don't care if pip is slightly older
ARG PIP_DISABLE_PIP_VERSION_CHECK=1

# Do not create and use redundant cache dir in the current user home
ARG PIP_NO_CACHE_DIR=1

# install psycopg2 and GDAL requirements for building packages like fiona
RUN apt-get update \
    && apt-get install -y \
    libpq-dev \
    python3-dev \
    gcc \
<<<<<<< HEAD
=======
    git \
>>>>>>> 2e3d3245
    g++ \
# GDAL development headers needed for building fiona and other geospatial packages
    libgdal-dev \
    gdal-bin \
    && rm -rf /var/lib/apt/lists/*

# install `pip-compile` (as part of `pip-tools`)
RUN pip3 install pip-tools

# Set GDAL environment variables for building packages like fiona
ENV GDAL_CONFIG=/usr/bin/gdal-config

# install pip dependencies
COPY ./requirements/requirements.txt /requirements/requirements.txt
RUN pip3 install -r requirements/requirements.txt \
    && rm requirements/requirements.txt

# save 60 MB of data... Safe to delete according to botocore contributor https://github.com/boto/botocore/issues/1629#issuecomment-451309885
RUN ls -Q /usr/local/lib/python3.10/site-packages/botocore/data | grep -xv "endpoints.json" | xargs rm -rf

##########################
# BASE                   #
##########################

# pull official base image
# This base image supports both AMD64 and ARM64 architectures
FROM python:3.10-slim-bookworm AS base

# set work directory
WORKDIR /usr/src/app

# set environment variables
ENV PYTHONDONTWRITEBYTECODE=1
ENV PYTHONUNBUFFERED=1
# check `build` stage for more info
# NOTE while using ARG would be more appropriate, the following vars would have to be redifined for each build stage.
ENV PIP_DISABLE_PIP_VERSION_CHECK=1
ENV PIP_NO_CACHE_DIR=1
# GDAL configuration for building geospatial packages
ENV GDAL_CONFIG=/usr/bin/gdal-config

# install dependencies
RUN apt-get update \
    && apt-get install -y \
# GeoDjango as recommended at https://docs.djangoproject.com/en/4.1/ref/contrib/gis/install/geolibs/#installing-geospatial-libraries
    binutils libproj-dev gdal-bin \
# GDAL development headers needed for building packages like fiona in test environments
    libgdal-dev \
# Build tools needed for compiling Python packages with C++ extensions
    gcc g++ python3-dev \
# needed for Django's `manage.py makemessages`
    gettext \
# for development purposes only (optional dependency for `django-extensions`)
    graphviz \
# timezone data used by python to determine the user's timezone
    tzdata \
    && rm -rf /var/lib/apt/lists/*

# copy the dependencies
COPY --from=build /usr/local/lib/python3.10/site-packages/ /usr/local/lib/python3.10/site-packages/

# install debug dependencies
ARG DEBUG_BUILD
RUN if [ "$DEBUG_BUILD" = "1" ]; then pip3 install debugpy ipython; fi

# add app group
RUN addgroup --system app && adduser --system app --ingroup app

# create the appropriate directories
RUN mkdir staticfiles
RUN mkdir mediafiles

# create an empty JSON fixture for the sole purpose of Django's testserver
RUN echo '{}' > fixture.json

# Do not uncomment unless you want to share the user id between the host and the container
# RUN groupmod -g 1000 app
# RUN usermod -u 1000 app

COPY ./entrypoint.sh /entrypoint.sh
ENTRYPOINT ["/entrypoint.sh"]

##########################
# WEBSERVER RUNTIME      #
##########################

# a separate stage for webserver runtime environment
FROM base AS webserver_runtime
ENV LOGGER_SOURCE=app
COPY ./requirements/requirements_runtime.txt requirements/requirements_runtime.txt
RUN pip3 install -r requirements/requirements_runtime.txt
EXPOSE 8000

COPY . .
RUN chown -R app:app .
USER app

##########################
# WEBSERVER TEST         #
##########################

# a separate stage for webserver test environment
FROM base AS webserver_test
ENV LOGGER_SOURCE=app
COPY ./requirements/requirements_test.txt requirements/requirements_test.txt
RUN pip3 install -r requirements/requirements_test.txt
EXPOSE 8000

COPY . .
RUN chown -R app:app .
USER app

##########################
# WORKER WRAPPER RUNTIME #
##########################

# a separate stage for worker wrapper runtime environment
FROM base AS worker_wrapper_runtime
ENV LOGGER_SOURCE=worker_wrapper
COPY ./requirements/requirements_worker_wrapper.txt requirements/requirements_worker_wrapper.txt
RUN pip3 install -r requirements/requirements_worker_wrapper.txt

COPY . .
RUN chown -R app:app .
USER app<|MERGE_RESOLUTION|>--- conflicted
+++ resolved
@@ -3,6 +3,7 @@
 ##########################
 
 # pull a builder image, the same as the base
+# This base image supports both AMD64 and ARM64 architectures
 # This base image supports both AMD64 and ARM64 architectures
 FROM python:3.10-slim-bookworm AS build
 
@@ -13,15 +14,17 @@
 ARG PIP_NO_CACHE_DIR=1
 
 # install psycopg2 and GDAL requirements for building packages like fiona
+# install psycopg2 and GDAL requirements for building packages like fiona
 RUN apt-get update \
     && apt-get install -y \
     libpq-dev \
     python3-dev \
     gcc \
-<<<<<<< HEAD
-=======
     git \
->>>>>>> 2e3d3245
+    g++ \
+# GDAL development headers needed for building fiona and other geospatial packages
+    libgdal-dev \
+    gdal-bin \
     g++ \
 # GDAL development headers needed for building fiona and other geospatial packages
     libgdal-dev \
@@ -30,6 +33,9 @@
 
 # install `pip-compile` (as part of `pip-tools`)
 RUN pip3 install pip-tools
+
+# Set GDAL environment variables for building packages like fiona
+ENV GDAL_CONFIG=/usr/bin/gdal-config
 
 # Set GDAL environment variables for building packages like fiona
 ENV GDAL_CONFIG=/usr/bin/gdal-config
@@ -48,6 +54,7 @@
 
 # pull official base image
 # This base image supports both AMD64 and ARM64 architectures
+# This base image supports both AMD64 and ARM64 architectures
 FROM python:3.10-slim-bookworm AS base
 
 # set work directory
@@ -62,12 +69,18 @@
 ENV PIP_NO_CACHE_DIR=1
 # GDAL configuration for building geospatial packages
 ENV GDAL_CONFIG=/usr/bin/gdal-config
+# GDAL configuration for building geospatial packages
+ENV GDAL_CONFIG=/usr/bin/gdal-config
 
 # install dependencies
 RUN apt-get update \
     && apt-get install -y \
 # GeoDjango as recommended at https://docs.djangoproject.com/en/4.1/ref/contrib/gis/install/geolibs/#installing-geospatial-libraries
     binutils libproj-dev gdal-bin \
+# GDAL development headers needed for building packages like fiona in test environments
+    libgdal-dev \
+# Build tools needed for compiling Python packages with C++ extensions
+    gcc g++ python3-dev \
 # GDAL development headers needed for building packages like fiona in test environments
     libgdal-dev \
 # Build tools needed for compiling Python packages with C++ extensions
