--- conflicted
+++ resolved
@@ -274,17 +274,13 @@
         "created_at",
         "updated_at",
     )
-<<<<<<< HEAD
-    fields = ("name", "description", "is_public", "owner", "storage_size_mb")
-    readonly_fields = ("storage_size_mb",)
-=======
     fields = (
         "id",
         "name",
         "description",
         "is_public",
         "owner",
-        "storage_size",
+        "storage_size_mb",
         "created_at",
         "updated_at",
         "data_last_updated_at",
@@ -293,14 +289,13 @@
     )
     readonly_fields = (
         "id",
-        "storage_size",
+        "storage_size_mb",
         "created_at",
         "updated_at",
         "data_last_updated_at",
         "data_last_packaged_at",
         "project_details__pre",
     )
->>>>>>> 68c942cd
     inlines = (ProjectCollaboratorInline,)
     search_fields = (
         "id",
