import io
import logging
import tempfile
import time
from pathlib import PurePath

from django.core.management import call_command
from django.http import FileResponse
from qfieldcloud.authentication.models import AuthToken
from qfieldcloud.core import utils
<<<<<<< HEAD
from qfieldcloud.core.models import Project, User
from qfieldcloud.subscription.models import AccountType
=======
from qfieldcloud.core.models import (
    Job,
    ProcessProjectfileJob,
    Project,
    User,
    UserAccount,
)
>>>>>>> 68c942cd
from rest_framework import status
from rest_framework.test import APITransactionTestCase

from .utils import get_filename, testdata_path

logging.disable(logging.CRITICAL)


class QfcTestCase(APITransactionTestCase):
    def setUp(self):
        # Create a user
        self.user1 = User.objects.create_user(username="user1", password="abc123")
        self.user1.save()

        self.user2 = User.objects.create_user(username="user2", password="abc123")
        self.user2.save()

        self.token1 = AuthToken.objects.get_or_create(user=self.user1)[0]

        # Create a project
        self.project1 = Project.objects.create(
            name="project1", is_public=False, owner=self.user1
        )
        self.project1.save()

    def get_file_contents(self, project, filename, version=None):
        qs = ""
        if version:
            qs = f"?version={version}"

        response = self.client.get(f"/api/v1/files/{project.id}/{filename}/{qs}")

        self.assertTrue(status.is_success(response.status_code))
        self.assertEqual(get_filename(response), PurePath(filename).name)

        if isinstance(response, FileResponse):
            return b"".join(response.streaming_content)
        else:
            return response.content

    def test_push_file(self):
        self.client.credentials(HTTP_AUTHORIZATION="Token " + self.token1.key)

        self.assertEqual(Project.objects.get(pk=self.project1.pk).files_count, 0)
        self.assertEqual(
            Project.objects.get(pk=self.project1.pk).project_filename, None
        )

        file_path = testdata_path("file.txt")
        # Push a file
        response = self.client.post(
            "/api/v1/files/{}/file.txt/".format(self.project1.id),
            {"file": open(file_path, "rb")},
            format="multipart",
        )
        self.assertTrue(status.is_success(response.status_code))
        self.assertEqual(Project.objects.get(pk=self.project1.pk).files_count, 1)

    def test_push_download_file(self):
        self.client.credentials(HTTP_AUTHORIZATION="Token " + self.token1.key)

        self.assertEqual(Project.objects.get(pk=self.project1.pk).files_count, 0)
        self.assertEqual(
            Project.objects.get(pk=self.project1.pk).project_filename, None
        )

        file_path = testdata_path("file.txt")
        # Push a file
        response = self.client.post(
            "/api/v1/files/{}/file.txt/".format(self.project1.id),
            {"file": open(file_path, "rb")},
            format="multipart",
        )
        self.assertTrue(status.is_success(response.status_code))
        self.assertEqual(Project.objects.get(pk=self.project1.pk).files_count, 1)

        self.assertEqual(
            self.get_file_contents(self.project1, "file.txt"),
            open(testdata_path("file.txt"), "rb").read(),
        )

    def test_push_download_file_with_path(self):
        self.client.credentials(HTTP_AUTHORIZATION="Token " + self.token1.key)

        self.assertEqual(Project.objects.get(pk=self.project1.pk).files_count, 0)
        self.assertEqual(
            Project.objects.get(pk=self.project1.pk).project_filename, None
        )

        file_path = testdata_path("file.txt")
        # Push a file
        response = self.client.post(
            "/api/v1/files/{}/foo/bar/file.txt/".format(self.project1.id),
            {"file": open(file_path, "rb")},
            format="multipart",
        )
        self.assertTrue(status.is_success(response.status_code))
        self.assertEqual(Project.objects.get(pk=self.project1.pk).files_count, 1)

        # Pull the file
        response = self.client.get(
            f"/api/v1/files/{self.project1.id}/foo/bar/file.txt/",
            stream=True,
        )

        self.assertTrue(status.is_success(response.status_code))
        self.assertEqual(get_filename(response), "file.txt")

        self.assertEqual(
            self.get_file_contents(self.project1, "foo/bar/file.txt"),
            open(testdata_path("file.txt"), "rb").read(),
        )

    def test_push_list_file(self):
        self.client.credentials(HTTP_AUTHORIZATION="Token " + self.token1.key)

        self.assertEqual(Project.objects.get(pk=self.project1.pk).files_count, 0)
        self.assertEqual(
            Project.objects.get(pk=self.project1.pk).project_filename, None
        )

        file_path = testdata_path("file.txt")
        # Push a file
        response = self.client.post(
            "/api/v1/files/{}/aaa/file.txt/".format(self.project1.id),
            {"file": open(file_path, "rb")},
            format="multipart",
        )
        self.assertTrue(status.is_success(response.status_code))
        self.assertEqual(Project.objects.get(pk=self.project1.pk).files_count, 1)

        file_path = testdata_path("file2.txt")
        # Push a second file
        response = self.client.post(
            "/api/v1/files/{}/file2.txt/".format(self.project1.id),
            {"file": open(file_path, "rb")},
            format="multipart",
        )
        self.assertTrue(status.is_success(response.status_code))
        self.assertEqual(Project.objects.get(pk=self.project1.pk).files_count, 2)

        # List files
        response = self.client.get("/api/v1/files/{}/".format(self.project1.id))
        self.assertTrue(status.is_success(response.status_code))

        json = response.json()
        json = sorted(json, key=lambda k: k["name"])

        self.assertEqual(json[0]["name"], "aaa/file.txt")
        self.assertEqual(json[0]["size"], 13)
        self.assertEqual(json[1]["name"], "file2.txt")
        self.assertEqual(json[1]["size"], 13)
        self.assertEqual(
            json[0]["sha256"],
            "8663bab6d124806b9727f89bb4ab9db4cbcc3862f6bbf22024dfa7212aa4ab7d",
        )
        self.assertEqual(
            json[1]["sha256"],
            "fcc85fb502bd772aa675a0263b5fa665bccd5d8d93349d1dbc9f0f6394dd37b9",
        )

    def test_push_list_file_with_space_in_name(self):
        self.client.credentials(HTTP_AUTHORIZATION="Token " + self.token1.key)

        self.assertEqual(Project.objects.get(pk=self.project1.pk).files_count, 0)
        self.assertEqual(
            Project.objects.get(pk=self.project1.pk).project_filename, None
        )

        file_path = testdata_path("file.txt")
        # Push a file
        project_file = "aaa bbb/project qgis 1.2.qgs"
        response = self.client.post(
            f"/api/v1/files/{self.project1.id}/{project_file}/",
            {"file": open(file_path, "rb")},
            format="multipart",
        )
        self.assertTrue(status.is_success(response.status_code))
        self.assertEqual(Project.objects.get(pk=self.project1.pk).files_count, 1)
        self.assertEqual(
            Project.objects.get(pk=self.project1.pk).project_filename, project_file
        )

        # List files
        response = self.client.get("/api/v1/files/{}/".format(self.project1.id))
        self.assertTrue(status.is_success(response.status_code))

        json = response.json()

        self.assertEqual(json[0]["name"], "aaa bbb/project qgis 1.2.qgs")

    def test_push_list_file_versions(self):
        self.client.credentials(HTTP_AUTHORIZATION="Token " + self.token1.key)

        self.assertEqual(Project.objects.get(pk=self.project1.pk).files_count, 0)
        self.assertEqual(
            Project.objects.get(pk=self.project1.pk).project_filename, None
        )

        file_path = testdata_path("file.txt")
        # Push a file
        response = self.client.post(
            "/api/v1/files/{}/aaa/file.txt/".format(self.project1.id),
            {"file": open(file_path, "rb")},
            format="multipart",
        )
        self.assertTrue(status.is_success(response.status_code))
        self.assertEqual(Project.objects.get(pk=self.project1.pk).files_count, 1)

        # Wait 2 seconds to be sure the file timestamps are different
        time.sleep(2)

        file_path = testdata_path("file2.txt")
        # Push another file with the same name (i.e. push another
        # version)
        response = self.client.post(
            "/api/v1/files/{}/aaa/file.txt/".format(self.project1.id),
            {"file": open(file_path, "rb")},
            format="multipart",
        )
        self.assertTrue(status.is_success(response.status_code))
        self.assertEqual(Project.objects.get(pk=self.project1.pk).files_count, 1)

        # List files
        response = self.client.get("/api/v1/files/{}/".format(self.project1.id))
        self.assertTrue(status.is_success(response.status_code))

        versions = sorted(
            response.json()[0]["versions"], key=lambda k: k["last_modified"]
        )

        self.assertEqual(len(versions), 2)
        self.assertNotEqual(versions[0]["last_modified"], versions[1]["last_modified"])

        self.assertEqual(
            versions[0]["sha256"],
            "8663bab6d124806b9727f89bb4ab9db4cbcc3862f6bbf22024dfa7212aa4ab7d",
        )
        self.assertEqual(
            versions[1]["sha256"],
            "fcc85fb502bd772aa675a0263b5fa665bccd5d8d93349d1dbc9f0f6394dd37b9",
        )

        self.assertEqual(versions[0]["size"], 13)
        self.assertEqual(versions[1]["size"], 13)

    def test_push_download_specific_version_file(self):
        self.client.credentials(HTTP_AUTHORIZATION="Token " + self.token1.key)

        self.assertEqual(Project.objects.get(pk=self.project1.pk).files_count, 0)
        self.assertEqual(
            Project.objects.get(pk=self.project1.pk).project_filename, None
        )

        file_path = testdata_path("file.txt")
        # Push a file
        response = self.client.post(
            "/api/v1/files/{}/file.txt/".format(self.project1.id),
            {"file": open(file_path, "rb")},
            format="multipart",
        )
        self.assertTrue(status.is_success(response.status_code))
        self.assertEqual(Project.objects.get(pk=self.project1.pk).files_count, 1)

        # Wait 2 seconds to be sure the file timestamps are different
        time.sleep(2)

        file_path = testdata_path("file2.txt")
        # Push another file with the same name (i.e. push another
        # version)
        response = self.client.post(
            "/api/v1/files/{}/file.txt/".format(self.project1.id),
            {"file": open(file_path, "rb")},
            format="multipart",
        )
        self.assertTrue(status.is_success(response.status_code))
        self.assertEqual(Project.objects.get(pk=self.project1.pk).files_count, 1)

        self.assertNotEqual(
            self.get_file_contents(self.project1, "file.txt"),
            open(testdata_path("file.txt"), "rb").read(),
        )

        self.assertEqual(
            self.get_file_contents(self.project1, "file.txt"),
            open(testdata_path("file2.txt"), "rb").read(),
        )

        # List files
        response = self.client.get("/api/v1/files/{}/".format(self.project1.id))
        self.assertTrue(status.is_success(response.status_code))

        versions = sorted(
            response.json()[0]["versions"], key=lambda k: k["last_modified"]
        )

        # Pull the oldest version
        self.assertEqual(
            self.get_file_contents(
                self.project1, "file.txt", versions[0]["version_id"]
            ),
            open(testdata_path("file.txt"), "rb").read(),
        )

        # Pull the newest version
        self.assertEqual(
            self.get_file_contents(
                self.project1, "file.txt", versions[1]["version_id"]
            ),
            open(testdata_path("file2.txt"), "rb").read(),
        )

    def test_push_delete_file(self):
        self.client.credentials(HTTP_AUTHORIZATION="Token " + self.token1.key)

        self.assertEqual(Project.objects.get(pk=self.project1.pk).files_count, 0)
        self.assertEqual(
            Project.objects.get(pk=self.project1.pk).project_filename, None
        )

        file_path = testdata_path("file.txt")
        # Push a file
        response = self.client.post(
            "/api/v1/files/{}/aaa/file.txt/".format(self.project1.id),
            {"file": open(file_path, "rb")},
            format="multipart",
        )
        self.assertTrue(status.is_success(response.status_code))
        self.assertEqual(Project.objects.get(pk=self.project1.pk).files_count, 1)

        file_path = testdata_path("file2.txt")
        # Push a second file
        response = self.client.post(
            "/api/v1/files/{}/file2.txt/".format(self.project1.id),
            {"file": open(file_path, "rb")},
            format="multipart",
        )
        self.assertTrue(status.is_success(response.status_code))
        self.assertEqual(Project.objects.get(pk=self.project1.pk).files_count, 2)

        # List files
        response = self.client.get("/api/v1/files/{}/".format(self.project1.id))
        self.assertTrue(status.is_success(response.status_code))
        self.assertEqual(len(response.json()), 2)

        # Delete a file
        response = self.client.delete(
            "/api/v1/files/{}/aaa/file.txt/".format(self.project1.id)
        )
        self.assertTrue(status.is_success(response.status_code))
        self.assertEqual(Project.objects.get(pk=self.project1.pk).files_count, 1)

        # List files
        response = self.client.get("/api/v1/files/{}/".format(self.project1.id))
        self.assertTrue(status.is_success(response.status_code))
        self.assertEqual(len(response.json()), 1)

    def test_one_qgis_project_per_project(self):
        self.client.credentials(HTTP_AUTHORIZATION="Token " + self.token1.key)

        self.assertEqual(Project.objects.get(pk=self.project1.pk).files_count, 0)
        self.assertEqual(
            Project.objects.get(pk=self.project1.pk).project_filename, None
        )

        file_path = testdata_path("file.txt")
        qgis_project_file = "foo/bar/file.qgs"
        # Push a QGIS project file
        response = self.client.post(
            f"/api/v1/files/{self.project1.id}/{qgis_project_file}/",
            {
                "file": open(file_path, "rb"),
            },
            format="multipart",
        )
        self.assertTrue(status.is_success(response.status_code))
        self.assertEqual(Project.objects.get(pk=self.project1.pk).files_count, 1)
        self.assertEqual(
            Project.objects.get(pk=self.project1.pk).project_filename,
            qgis_project_file,
        )

        # Push again the same QGIS project file (this is allowed)
        response = self.client.post(
            f"/api/v1/files/{self.project1.id}/{qgis_project_file}/",
            {
                "file": open(file_path, "rb"),
            },
            format="multipart",
        )
        self.assertTrue(status.is_success(response.status_code))
        self.assertEqual(Project.objects.get(pk=self.project1.pk).files_count, 1)
        self.assertEqual(
            Project.objects.get(pk=self.project1.pk).project_filename,
            qgis_project_file,
        )

        failing_qgis_project_file = "foo/bar/file2.qgs"
        # Push another QGIS project file
        response = self.client.post(
            f"/api/v1/files/{self.project1.id}/{failing_qgis_project_file}/",
            {
                "file": open(file_path, "rb"),
            },
            format="multipart",
        )
        self.assertEqual(response.status_code, 400)
        self.assertEqual(Project.objects.get(pk=self.project1.pk).files_count, 1)
        self.assertEqual(
            Project.objects.get(pk=self.project1.pk).project_filename,
            qgis_project_file,
        )

        # Push another QGIS project file
        response = self.client.post(
            "/api/v1/files/{}/foo/bar/file2.qgz/".format(self.project1.id),
            {
                "file": open(file_path, "rb"),
            },
            format="multipart",
        )
        self.assertEqual(response.status_code, 400)
        self.assertEqual(Project.objects.get(pk=self.project1.pk).files_count, 1)
        self.assertEqual(
            Project.objects.get(pk=self.project1.pk).project_filename,
            qgis_project_file,
        )

        response = self.client.delete(
            f"/api/v1/files/{self.project1.id}/{qgis_project_file}/",
        )
        self.assertTrue(status.is_success(response.status_code))
        self.assertEqual(Project.objects.get(pk=self.project1.pk).files_count, 0)
        self.assertEqual(
            Project.objects.get(pk=self.project1.pk).project_filename, None
        )

    def test_upload_1mb_file(self):
        self.client.credentials(HTTP_AUTHORIZATION="Token " + self.token1.key)

        self.assertEqual(Project.objects.get(pk=self.project1.pk).files_count, 0)
        self.assertEqual(
            Project.objects.get(pk=self.project1.pk).project_filename, None
        )

        big_file = tempfile.NamedTemporaryFile()
        with open(big_file.name, "wb") as bf:
            bf.truncate(1024 * 1024 * 1)

        # Push the file
        response = self.client.post(
            "/api/v1/files/{}/bigfile.big/".format(self.project1.id),
            data={"file": open(big_file.name, "rb")},
            format="multipart",
        )
        self.assertTrue(status.is_success(response.status_code))
        self.assertEqual(Project.objects.get(pk=self.project1.pk).files_count, 1)

        # List files
        response = self.client.get("/api/v1/files/{}/".format(self.project1.id))

        self.assertTrue(status.is_success(response.status_code))
        self.assertEqual(len(response.json()), 1)
        self.assertEqual("bigfile.big", response.json()[0]["name"])
        self.assertGreater(response.json()[0]["size"], 1000000)
        self.assertLess(response.json()[0]["size"], 1100000)

    def test_upload_10mb_file(self):
        self.client.credentials(HTTP_AUTHORIZATION="Token " + self.token1.key)

        self.assertEqual(Project.objects.get(pk=self.project1.pk).files_count, 0)
        self.assertEqual(
            Project.objects.get(pk=self.project1.pk).project_filename, None
        )

        big_file = tempfile.NamedTemporaryFile()
        with open(big_file.name, "wb") as bf:
            bf.truncate(1024 * 1024 * 10)

        # Push the file
        response = self.client.post(
            "/api/v1/files/{}/bigfile.big/".format(self.project1.id),
            data={"file": open(big_file.name, "rb")},
            format="multipart",
        )
        self.assertTrue(status.is_success(response.status_code))
        self.assertEqual(Project.objects.get(pk=self.project1.pk).files_count, 1)

        # List files
        response = self.client.get("/api/v1/files/{}/".format(self.project1.id))

        self.assertTrue(status.is_success(response.status_code))
        self.assertEqual(len(response.json()), 1)
        self.assertEqual("bigfile.big", response.json()[0]["name"])
        self.assertGreater(response.json()[0]["size"], 10000000)
        self.assertLess(response.json()[0]["size"], 11000000)

    def test_purge_old_versions_command(self):
        """This tests manual purging of old versions with the management command"""

        self.client.credentials(HTTP_AUTHORIZATION="Token " + self.token1.key)

        acctype_3 = AccountType.objects.create(storage_keep_versions=3, code="acc3")
        self.user1.useraccount.account_type = acctype_3
        self.user1.useraccount.save()

        def count_versions():
            """counts the versions in first file of project1"""
            file = Project.objects.get(pk=self.project1.pk).files[0]
            return len(file.versions)

        def read_version(n):
            """returns the content of version in first file of project1"""
            file = Project.objects.get(pk=self.project1.pk).files[0]
            return file.versions[n]._data.get()["Body"].read().decode()

        # Create 20 versions (direct upload to s3)
        bucket = utils.get_s3_bucket()
        key = f"projects/{self.project1.id}/files/file.txt/"
        for i in range(20):
            test_file = io.BytesIO(f"v{i}".encode())
            bucket.upload_fileobj(test_file, key)

        # Ensure it worked
        self.assertEqual(count_versions(), 20)
        self.assertEqual(read_version(0), "v19")
        self.assertEqual(read_version(19), "v0")

        # Run management command on other project should have no effect
        other = Project.objects.create(name="other", owner=self.user1)
        call_command("purge_old_file_versions", "--force", "--projects", other.pk)
        self.assertEqual(count_versions(), 20)

        # Run management command should leave 3
        call_command("purge_old_file_versions", "--force")
        self.assertEqual(count_versions(), 3)
        self.assertEqual(read_version(0), "v19")
        self.assertEqual(read_version(2), "v17")

        # Run management command is idempotent
        call_command("purge_old_file_versions", "--force")
        self.assertEqual(count_versions(), 3)
        self.assertEqual(read_version(0), "v19")
        self.assertEqual(read_version(2), "v17")

    def test_purge_old_versions(self):
        """This tests automated purging of old versions when uploading files"""

        self.client.credentials(HTTP_AUTHORIZATION="Token " + self.token1.key)

        apipath = f"/api/v1/files/{self.project1.id}/file.txt/"

        def count_versions():
            """counts the versions in first file of project1"""
            file = Project.objects.get(pk=self.project1.pk).files[0]
            return len(file.versions)

        def read_version(n):
            """returns the content of version in first file of project1"""
            file = Project.objects.get(pk=self.project1.pk).files[0]
            return file.versions[n]._data.get()["Body"].read().decode()

        # As PRO account, 10 version should be kept out of 20
        acctype_10 = AccountType.objects.create(storage_keep_versions=10, code="acc10")
        self.user1.useraccount.account_type = acctype_10
        self.user1.useraccount.save()
        for i in range(20):
            test_file = io.StringIO(f"v{i}")
            self.client.post(apipath, {"file": test_file}, format="multipart")
        self.assertEqual(count_versions(), 10)
        self.assertEqual(read_version(0), "v19")
        self.assertEqual(read_version(9), "v10")

        # As COMMUNITY account, 3 version should be kept
        acctype_3 = AccountType.objects.create(storage_keep_versions=3, code="acc3")
        self.user1.useraccount.account_type = acctype_3
        self.user1.useraccount.save()

        # But first we check that uploading to another project doesn't affect a projct
        otherproj = Project.objects.create(name="other", owner=self.user1)
        otherpath = f"/api/v1/files/{otherproj.id}/file.txt/"
        self.client.post(otherpath, {"file": io.StringIO("v1")}, format="multipart")
        self.assertEqual(count_versions(), 10)
        self.assertEqual(read_version(0), "v19")
        self.assertEqual(read_version(9), "v10")

        # As COMMUNITY account, 3 version should be kept out of 20 new ones
        for i in range(20, 40):
            test_file = io.StringIO(f"v{i}")
            self.client.post(apipath, {"file": test_file}, format="multipart")
        self.assertEqual(count_versions(), 3)
        self.assertEqual(read_version(0), "v39")
        self.assertEqual(read_version(2), "v37")

    def test_multiple_file_uploads_one_process_job(self):
        self.client.credentials(HTTP_AUTHORIZATION="Token " + self.token1.key)

        self.assertEqual(Project.objects.get(pk=self.project1.pk).files_count, 0)
        self.assertEqual(
            Project.objects.get(pk=self.project1.pk).project_filename, None
        )

        file_path = testdata_path("file.txt")
        qgis_project_file = "foo/bar/file.qgs"

        for i in range(10):
            # Push a QGIS project file
            response = self.client.post(
                f"/api/v1/files/{self.project1.id}/{qgis_project_file}/",
                {
                    "file": open(file_path, "rb"),
                },
                format="multipart",
            )
            self.assertTrue(status.is_success(response.status_code))

        jobs = ProcessProjectfileJob.objects.filter(
            project=self.project1,
            status__in=[Job.Status.PENDING, Job.Status.QUEUED, Job.Status.STARTED],
        )

        self.assertEqual(jobs.count(), 1)<|MERGE_RESOLUTION|>--- conflicted
+++ resolved
@@ -8,18 +8,8 @@
 from django.http import FileResponse
 from qfieldcloud.authentication.models import AuthToken
 from qfieldcloud.core import utils
-<<<<<<< HEAD
-from qfieldcloud.core.models import Project, User
+from qfieldcloud.core.models import Job, ProcessProjectfileJob, Project, User
 from qfieldcloud.subscription.models import AccountType
-=======
-from qfieldcloud.core.models import (
-    Job,
-    ProcessProjectfileJob,
-    Project,
-    User,
-    UserAccount,
-)
->>>>>>> 68c942cd
 from rest_framework import status
 from rest_framework.test import APITransactionTestCase
 
